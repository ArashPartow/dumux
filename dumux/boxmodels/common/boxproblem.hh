#warning This file is deprecated. Include dumux/implicit/box/boxproblem.hh instead.

<<<<<<< HEAD
#include "boxproperties.hh"

#include <dumux/io/vtkmultiwriter.hh>
#include <dumux/io/restart.hh>

namespace Dumux
{
/*!
 * \ingroup BoxModel
 * \ingroup BoxBaseProblems
 * \brief Base class for all problems which use the box scheme.
 *
 * \note All quantities are specified assuming a threedimensional
 *       world. Problems discretized using 2D grids are assumed to be
 *       extruded by \f$1 m\f$ and 1D grids are assumed to have a
 *       cross section of \f$1m \times 1m\f$.
 */
template<class TypeTag>
class BoxProblem
{
private:
    typedef typename GET_PROP_TYPE(TypeTag, Problem) Implementation;
    typedef typename GET_PROP_TYPE(TypeTag, GridView) GridView;

    typedef Dumux::VtkMultiWriter<GridView> VtkMultiWriter;

    typedef typename GET_PROP_TYPE(TypeTag, NewtonMethod) NewtonMethod;
    typedef typename GET_PROP_TYPE(TypeTag, NewtonController) NewtonController;

    typedef typename GET_PROP_TYPE(TypeTag, Model) Model;
    typedef typename GET_PROP_TYPE(TypeTag, Scalar) Scalar;
    typedef typename GET_PROP_TYPE(TypeTag, TimeManager) TimeManager;

    typedef typename GET_PROP_TYPE(TypeTag, VertexMapper) VertexMapper;
    typedef typename GET_PROP_TYPE(TypeTag, ElementMapper) ElementMapper;

    typedef typename GET_PROP_TYPE(TypeTag, PrimaryVariables) PrimaryVariables;
    typedef typename GET_PROP_TYPE(TypeTag, ElementVolumeVariables) ElementVolumeVariables;
    typedef typename GET_PROP_TYPE(TypeTag, FVElementGeometry) FVElementGeometry;
    typedef typename GET_PROP_TYPE(TypeTag, BoundaryTypes) BoundaryTypes;

    enum {
        dim = GridView::dimension,
        dimWorld = GridView::dimensionworld
    };

    typedef typename GridView::template Codim<0>::Entity Element;
    typedef typename GridView::template Codim<dim>::Entity Vertex;
    typedef typename GridView::template Codim<dim>::Iterator VertexIterator;
    typedef typename GridView::Intersection Intersection;

    typedef typename GridView::Grid::ctype CoordScalar;
    typedef Dune::FieldVector<CoordScalar, dimWorld> GlobalPosition;

    // copying a problem is not a good idea
    BoxProblem(const BoxProblem &);

public:
    /*!
     * \brief Constructor
     *
     * \param timeManager The TimeManager which is used by the simulation
     * \param gridView The simulation's idea about physical space
     */
    BoxProblem(TimeManager &timeManager, const GridView &gridView)
        : gridView_(gridView)
        , bboxMin_(std::numeric_limits<double>::max())
        , bboxMax_(-std::numeric_limits<double>::max())
        , elementMapper_(gridView)
        , vertexMapper_(gridView)
        , timeManager_(&timeManager)
        , newtonMethod_(asImp_())
        , newtonCtl_(asImp_())
    {
        // calculate the bounding box of the local partition of the grid view
        VertexIterator vIt = gridView.template begin<dim>();
        const VertexIterator vEndIt = gridView.template end<dim>();
        for (; vIt!=vEndIt; ++vIt) {
            for (int i=0; i<dim; i++) {
                bboxMin_[i] = std::min(bboxMin_[i], vIt->geometry().corner(0)[i]);
                bboxMax_[i] = std::max(bboxMax_[i], vIt->geometry().corner(0)[i]);
            }
        }

        // communicate to get the bounding box of the whole domain
        if (gridView.comm().size() > 1)
            for (int i = 0; i < dim; ++i) {
                bboxMin_[i] = gridView.comm().min(bboxMin_[i]);
                bboxMax_[i] = gridView.comm().max(bboxMax_[i]);
            }

        // set a default name for the problem
        simName_ = "sim";

        resultWriter_ = NULL;
    }

    ~BoxProblem()
    {
        delete resultWriter_;
    };


    /*!
     * \brief Called by the Dumux::TimeManager in order to
     *        initialize the problem.
     *
     * If you overload this method don't forget to call
     * ParentType::init()
     */
    void init()
    {
        // set the initial condition of the model
        model().init(asImp_());
    }

    /*!
     * \brief Specifies which kind of boundary condition should be
     *        used for which equation on a given boundary segment.
     *
     * \param values The boundary types for the conservation equations
     * \param vertex The vertex for which the boundary type is set
     */
    void boundaryTypes(BoundaryTypes &values,
                       const Vertex &vertex) const
    {
        // forward it to the method which only takes the global coordinate
        asImp_().boundaryTypesAtPos(values, vertex.geometry().center());
    }

    /*!
     * \brief Specifies which kind of boundary condition should be
     *        used for which equation on a given boundary segment.
     *
     * \param values The boundary types for the conservation equations
     * \param pos The position of the finite volume in global coordinates
     */
    void boundaryTypesAtPos(BoundaryTypes &values,
                            const GlobalPosition &pos) const
    {
        // Throw an exception (there is no reasonable default value
        // for Dirichlet conditions)
        DUNE_THROW(Dune::InvalidStateException,
                   "The problem does not provide "
                   "a boundaryTypes() method.");
    }


    /*!
     * \brief Evaluate the boundary conditions for a dirichlet
     *        control volume.
     *
     * \param values The dirichlet values for the primary variables
     * \param vertex The vertex representing the "half volume on the boundary"
     *
     * For this method, the \a values parameter stores primary variables.
     */
    void dirichlet(PrimaryVariables &values,
                   const Vertex &vertex) const
    {
        // forward it to the method which only takes the global coordinate
        asImp_().dirichletAtPos(values, vertex.geometry().center());
    }

    /*!
     * \brief Evaluate the boundary conditions for a dirichlet
     *        control volume.
     *
     * \param values The dirichlet values for the primary variables
     * \param pos The position of the center of the finite volume
     *            for which the dirichlet condition ought to be
     *            set in global coordinates
     *
     * For this method, the \a values parameter stores primary variables.
     */
    void dirichletAtPos(PrimaryVariables &values,
                        const GlobalPosition &pos) const
    {
        // Throw an exception (there is no reasonable default value
        // for Dirichlet conditions)
        DUNE_THROW(Dune::InvalidStateException,
                   "The problem specifies that some boundary "
                   "segments are dirichlet, but does not provide "
                   "a dirichlet() method.");
    }

    /*!
     * \brief Evaluate the boundary conditions for a neumann
     *        boundary segment.
     *
     * This is the method for the case where the Neumann condition is
     * potentially solution dependent and requires some box method
     * specific things.
     *
     * \param values The neumann values for the conservation equations in units of \f$ [ \textnormal{unit of conserved quantity} / (m^2 \cdot s )] \f$
     * \param element The finite element
     * \param fvGeometry The finite-volume geometry in the box scheme
     * \param is The intersection between element and boundary
     * \param scvIdx The local vertex index
     * \param boundaryFaceIdx The index of the boundary face
     * \param elemVolVars All volume variables for the element
     *
     * For this method, the \a values parameter stores the mass flux
     * in normal direction of each phase. Negative values mean influx.
     */
    void boxSDNeumann(PrimaryVariables &values,
                      const Element &element,
                      const FVElementGeometry &fvGeometry,
                      const Intersection &is,
                      const int scvIdx,
                      const int boundaryFaceIdx,
                      const ElementVolumeVariables &elemVolVars) const
    {
        // forward it to the interface without the volume variables
        asImp_().neumann(values,
                         element,
                         fvGeometry,
                         is,
                         scvIdx,
                         boundaryFaceIdx);
    }

    /*!
     * \brief Evaluate the boundary conditions for a neumann
     *        boundary segment.
     *
     * \param values The neumann values for the conservation equations in units of \f$ [ \textnormal{unit of conserved quantity} / (m^2 \cdot s )] \f$
     * \param element The finite element
     * \param fvGeometry The finite-volume geometry in the box scheme
     * \param is The intersection between element and boundary
     * \param scvIdx The local vertex index
     * \param boundaryFaceIdx The index of the boundary face
     *
     * For this method, the \a values parameter stores the mass flux
     * in normal direction of each phase. Negative values mean influx.
     */
    void neumann(PrimaryVariables &values,
                 const Element &element,
                 const FVElementGeometry &fvGeometry,
                 const Intersection &is,
                 const int scvIdx,
                 const int boundaryFaceIdx) const
    {
        // forward it to the interface with only the global position
        asImp_().neumannAtPos(values, fvGeometry.boundaryFace[boundaryFaceIdx].ipGlobal);
    }

    /*!
     * \brief Evaluate the boundary conditions for a neumann
     *        boundary segment.
     *
     * \param values The neumann values for the conservation equations in units of \f$ [ \textnormal{unit of conserved quantity} / (m^2 \cdot s )] \f$
     * \param pos The position of the boundary face's integration point in global coordinates
     *
     * For this method, the \a values parameter stores the mass flux
     * in normal direction of each phase. Negative values mean influx.
     */
    void neumannAtPos(PrimaryVariables &values,
                      const GlobalPosition &pos) const
    {
        // Throw an exception (there is no reasonable default value
        // for Neumann conditions)
        DUNE_THROW(Dune::InvalidStateException,
                   "The problem specifies that some boundary "
                   "segments are neumann, but does not provide "
                   "a neumannAtPos() method.");
    }

    /*!
     * \brief Evaluate the source term for all phases within a given
     *        sub-control-volume.
     *
     * This is the method for the case where the source term is
     * potentially solution dependent and requires some box method
     * specific things.
     *
     * \param values The source and sink values for the conservation equations in units of \f$ [ \textnormal{unit of conserved quantity} / (m^3 \cdot s )] \f$
     * \param element The finite element
     * \param fvGeometry The finite-volume geometry in the box scheme
     * \param scvIdx The local vertex index
     * \param elemVolVars All volume variables for the element
     *
     * For this method, the \a values parameter stores the rate mass
     * generated or annihilate per volume unit. Positive values mean
     * that mass is created, negative ones mean that it vanishes.
     */
    void boxSDSource(PrimaryVariables &values,
                     const Element &element,
                     const FVElementGeometry &fvGeometry,
                     const int scvIdx,
                     const ElementVolumeVariables &elemVolVars) const
    {
        // forward to solution independent, box specific interface
        asImp_().source(values, element, fvGeometry, scvIdx);
    }

    /*!
     * \brief Evaluate the source term for all phases within a given
     *        sub-control-volume.
     *
     * \param values The source and sink values for the conservation equations in units of \f$ [ \textnormal{unit of conserved quantity} / (m^3 \cdot s )] \f$
     * \param element The finite element
     * \param fvGeometry The finite-volume geometry in the box scheme
     * \param scvIdx The local vertex index
     *
     * For this method, the \a values parameter stores the rate mass
     * generated or annihilate per volume unit. Positive values mean
     * that mass is created, negative ones mean that it vanishes.
     */
    void source(PrimaryVariables &values,
                const Element &element,
                const FVElementGeometry &fvGeometry,
                const int scvIdx) const
    {
        // forward to generic interface
        asImp_().sourceAtPos(values, fvGeometry.subContVol[scvIdx].global);
    }

    /*!
     * \brief Evaluate the source term for all phases within a given
     *        sub-control-volume.
     *
     * \param values The source and sink values for the conservation equations in units of \f$ [ \textnormal{unit of conserved quantity} / (m^3 \cdot s )] \f$
     * \param pos The position of the center of the finite volume
     *            for which the source term ought to be
     *            specified in global coordinates
     *
     * For this method, the \a values parameter stores the rate mass
     * generated or annihilate per volume unit. Positive values mean
     * that mass is created, negative ones mean that it vanishes.
     */
    void sourceAtPos(PrimaryVariables &values,
                     const GlobalPosition &pos) const
    {
        DUNE_THROW(Dune::InvalidStateException,
                   "The problem does not provide "
                   "a sourceAtPos() method.");
    }

    /*!
     * \brief Evaluate the initial value for a control volume.
     *
     * \param values The initial values for the primary variables
     * \param element The finite element
     * \param fvGeometry The finite-volume geometry in the box scheme
     * \param scvIdx The local vertex index
     *
     * For this method, the \a values parameter stores primary
     * variables.
     */
    void initial(PrimaryVariables &values,
                 const Element &element,
                 const FVElementGeometry &fvGeometry,
                 const int scvIdx) const
    {
        // forward to generic interface
        asImp_().initialAtPos(values, fvGeometry.subContVol[scvIdx].global);
    }

    /*!
     * \brief Evaluate the initial value for a control volume.
     *
     * \param values The dirichlet values for the primary variables
     * \param pos The position of the center of the finite volume
     *            for which the initial values ought to be
     *            set (in global coordinates)
     *
     * For this method, the \a values parameter stores primary variables.
     */
    void initialAtPos(PrimaryVariables &values,
                      const GlobalPosition &pos) const
    {
        // Throw an exception (there is no reasonable default value
        // for Dirichlet conditions)
        DUNE_THROW(Dune::InvalidStateException,
                   "The problem does not provide "
                   "a initialAtPos() method.");
    }

    /*!
     * \brief Return how much the domain is extruded at a given sub-control volume.
     *
     * This means the factor by which a lower-dimensional (1D or 2D)
     * entity needs to be expanded to get a full dimensional cell. The
     * default is 1.0 which means that 1D problems are actually
     * thought as pipes with a cross section of 1 m^2 and 2D problems
     * are assumed to extend 1 m to the back.
     */
    Scalar boxExtrusionFactor(const Element &element,
                              const FVElementGeometry &fvGeometry,
                              const int scvIdx) const
    {
        // forward to generic interface
        return asImp_().extrusionFactorAtPos(fvGeometry.subContVol[scvIdx].global);
    }

    /*!
     * \brief Return how much the domain is extruded at a given position.
     *
     * This means the factor by which a lower-dimensional (1D or 2D)
     * entity needs to be expanded to get a full dimensional cell. The
     * default is 1.0 which means that 1D problems are actually
     * thought as pipes with a cross section of 1 m^2 and 2D problems
     * are assumed to extend 1 m to the back.
     */
    Scalar extrusionFactorAtPos(const GlobalPosition &pos) const
    { return 1.0; }

    /*!
     * \brief If model coupling is used, this updates the parameters
     *        required to calculate the coupling fluxes between the
     *        sub-models.
     *
     * By default it does nothing
     *
     * \param element The DUNE Codim<0> entity for which the coupling
     *                parameters should be computed.
     */
    void updateCouplingParams(const Element &element) const
    {}

    /*!
     * \name Simulation steering
     */
    // \{

    /*!
     * \brief Called by the time manager before the time integration.
     */
    void preTimeStep()
    {}

    /*!
     * \brief Called by Dumux::TimeManager in order to do a time
     *        integration on the model.
     */
    void timeIntegration()
    {
        const int maxFails = 10;
        for (int i = 0; i < maxFails; ++i) {
            if (model_.update(newtonMethod_, newtonCtl_))
                return;

            Scalar dt = timeManager().timeStepSize();
            Scalar nextDt = dt / 2;
            timeManager().setTimeStepSize(nextDt);

            // update failed
            std::cout << "Newton solver did not converge with dt="<<dt<<" seconds. Retrying with time step of "
                      << nextDt << " seconds\n";
        }

        DUNE_THROW(Dune::MathError,
                   "Newton solver didn't converge after "
                   << maxFails
                   << " time-step divisions. dt="
                   << timeManager().timeStepSize());
    }

    /*!
     * \brief Returns the newton method object
     */
    NewtonMethod &newtonMethod()
    { return newtonMethod_; }

    /*!
     * \copydoc newtonMethod()
     */
    const NewtonMethod &newtonMethod() const
    { return newtonMethod_; }

    /*!
     * \brief Returns the newton contoller object
     */
    NewtonController &newtonController()
    { return newtonCtl_; }

    /*!
     * \copydoc newtonController()
     */
    const NewtonController &newtonController() const
    { return newtonCtl_; }

    /*!
     * \brief Called by Dumux::TimeManager whenever a solution for a
     *        time step has been computed and the simulation time has
     *        been updated.
     *
     * \param dt The current time-step size
     */
    Scalar nextTimeStepSize(const Scalar dt)
    {
        return std::min(GET_PARAM_FROM_GROUP(TypeTag, Scalar, TimeManager, MaxTimeStepSize),
                        newtonCtl_.suggestTimeStepSize(dt));
    };

    /*!
     * \brief Returns true if a restart file should be written to
     *        disk.
     *
     * The default behavior is to write one restart file every 5 time
     * steps. This file is intended to be overwritten by the
     * implementation.
     */
    bool shouldWriteRestartFile() const
    {
        return timeManager().timeStepIndex() > 0 &&
            (timeManager().timeStepIndex() % 10 == 0);
    }

    /*!
     * \brief Returns true if the current solution should be written to
     *        disk (i.e. as a VTK file)
     *
     * The default behavior is to write out every the solution for
     * very time step. This file is intended to be overwritten by the
     * implementation.
     */
    bool shouldWriteOutput() const
    { return true; }

    /*!
     * \brief Called by the time manager after the time integration to
     *        do some post processing on the solution.
     */
    void postTimeStep()
    { }

    /*!
     * \brief Called by the time manager after everything which can be
     *        done about the current time step is finished and the
     *        model should be prepared to do the next time integration.
     */
    void advanceTimeLevel()
    {
        model_.advanceTimeLevel();
    }

    /*!
     * \brief Called when the end of an simulation episode is reached.
     *
     * Typically a new episode should be started in this method.
     */
    void episodeEnd()
    {
        std::cerr << "The end of an episode is reached, but the problem "
                  << "does not override the episodeEnd() method. "
                  << "Doing nothing!\n";
    };
    // \}

    /*!
     * \brief The problem name.
     *
     * This is used as a prefix for files generated by the simulation.
     * It could be either overwritten by the problem files, or simply
     * declared over the setName() function in the application file.
     */
    const char *name() const
    {
        return simName_.c_str();
    }

    /*!
     * \brief Set the problem name.
     *
     * This static method sets the simulation name, which should be
     * called before the application problem is declared! If not, the
     * default name "sim" will be used.
     *
     * \param newName The problem's name
     */
    void setName(const char *newName)
    {
        simName_ = newName;
    }


    /*!
     * \brief Returns the number of the current VTK file.
     */
    int currentVTKFileNumber()
    {
        createResultWriter_();
        return resultWriter_->curWriterNum();
    }

    /*!
     * \brief The GridView which used by the problem.
     */
    const GridView &gridView() const
    { return gridView_; }

    /*!
     * \brief The coordinate of the corner of the GridView's bounding
     *        box with the smallest values.
     */
    const GlobalPosition &bboxMin() const
    { return bboxMin_; }

    /*!
     * \brief The coordinate of the corner of the GridView's bounding
     *        box with the largest values.
     */
    const GlobalPosition &bboxMax() const
    { return bboxMax_; }

    /*!
     * \brief Returns the mapper for vertices to indices.
     */
    const VertexMapper &vertexMapper() const
    { return vertexMapper_; }

    /*!
     * \brief Returns the mapper for elements to indices.
     */
    const ElementMapper &elementMapper() const
    { return elementMapper_; }

    /*!
     * \brief Returns TimeManager object used by the simulation
     */
    TimeManager &timeManager()
    { return *timeManager_; }

    /*!
     * \copydoc timeManager()
     */
    const TimeManager &timeManager() const
    { return *timeManager_; }

    /*!
     * \brief Returns numerical model used for the problem.
     */
    Model &model()
    { return model_; }

    /*!
     * \copydoc model()
     */
    const Model &model() const
    { return model_; }
    // \}

    /*!
     * \name Restart mechanism
     */
    // \{

    /*!
     * \brief This method writes the complete state of the simulation
     *        to the harddisk.
     *
     * The file will start with the prefix returned by the name()
     * method, has the current time of the simulation clock in it's
     * name and uses the extension <tt>.drs</tt>. (Dumux ReStart
     * file.)  See Dumux::Restart for details.
     */
    void serialize()
    {
        typedef Dumux::Restart Restarter;
        Restarter res;
        res.serializeBegin(asImp_());
        if (gridView().comm().rank() == 0)
            std::cout << "Serialize to file '" << res.fileName() << "'\n";

        timeManager().serialize(res);
        asImp_().serialize(res);
        res.serializeEnd();
    }

    /*!
     * \brief This method writes the complete state of the problem
     *        to the harddisk.
     *
     * The file will start with the prefix returned by the name()
     * method, has the current time of the simulation clock in it's
     * name and uses the extension <tt>.drs</tt>. (Dumux ReStart
     * file.)  See Dumux::Restart for details.
     *
     * \tparam Restarter The serializer type
     *
     * \param res The serializer object
     */
    template <class Restarter>
    void serialize(Restarter &res)
    {
        createResultWriter_();
        resultWriter_->serialize(res);
        model().serialize(res);
    }

    /*!
     * \brief Load a previously saved state of the whole simulation
     *        from disk.
     *
     * \param tRestart The simulation time on which the program was
     *                 written to disk.
     */
    void restart(const Scalar tRestart)
    {
        typedef Dumux::Restart Restarter;

        Restarter res;

        res.deserializeBegin(asImp_(), tRestart);
        if (gridView().comm().rank() == 0)
            std::cout << "Deserialize from file '" << res.fileName() << "'\n";
        timeManager().deserialize(res);
        asImp_().deserialize(res);
        res.deserializeEnd();
    }

    /*!
     * \brief This method restores the complete state of the problem
     *        from disk.
     *
     * It is the inverse of the serialize() method.
     *
     * \tparam Restarter The deserializer type
     *
     * \param res The deserializer object
     */
    template <class Restarter>
    void deserialize(Restarter &res)
    {
        createResultWriter_();
        resultWriter_->deserialize(res);
        model().deserialize(res);
    }

    // \}

    /*!
     * \brief Adds additional VTK output data to the VTKWriter. Function is called by writeOutput().
     */
    void addOutputVtkFields()
    {}

    /*!
     * \brief Write the relevant secondary variables of the current
     *        solution into an VTK output file.
     */
    void writeOutput(const bool verbose = true)
    {
        // write the current result to disk
        if (asImp_().shouldWriteOutput()) {
            if (verbose && gridView().comm().rank() == 0)
                std::cout << "Writing result file for \"" << asImp_().name() << "\"\n";

            // calculate the time _after_ the time was updated
            Scalar t = timeManager().time() + timeManager().timeStepSize();
            createResultWriter_();
            resultWriter_->beginWrite(t);
            model().addOutputVtkFields(model().curSol(), *resultWriter_);
            asImp_().addOutputVtkFields();
            resultWriter_->endWrite();
        }
    }

protected:
    //! Returns the implementation of the problem (i.e. static polymorphism)
    Implementation &asImp_()
    { return *static_cast<Implementation *>(this); }

    //! \copydoc asImp_()
    const Implementation &asImp_() const
    { return *static_cast<const Implementation *>(this); }

    //! Returns the applied VTK-writer for the output
    VtkMultiWriter& resultWriter()
    {
        createResultWriter_();
        return *resultWriter_;
    }
    //! \copydoc Dumux::IMPETProblem::resultWriter()
    VtkMultiWriter& resultWriter() const
    {
        createResultWriter_();
        return *resultWriter_;
    }


private:
    // makes sure that the result writer exists
    void createResultWriter_()
    { if (!resultWriter_) resultWriter_ = new VtkMultiWriter(gridView_, asImp_().name()); };

    std::string simName_;
    const GridView gridView_;

    GlobalPosition bboxMin_;
    GlobalPosition bboxMax_;

    ElementMapper elementMapper_;
    VertexMapper vertexMapper_;

    TimeManager *timeManager_;

    Model model_;

    NewtonMethod newtonMethod_;
    NewtonController newtonCtl_;

    VtkMultiWriter *resultWriter_;
};

}

#endif
=======
#include <dumux/implicit/box/boxproblem.hh>
>>>>>>> a72d2f51
<|MERGE_RESOLUTION|>--- conflicted
+++ resolved
@@ -1,816 +1,3 @@
 #warning This file is deprecated. Include dumux/implicit/box/boxproblem.hh instead.
 
-<<<<<<< HEAD
-#include "boxproperties.hh"
-
-#include <dumux/io/vtkmultiwriter.hh>
-#include <dumux/io/restart.hh>
-
-namespace Dumux
-{
-/*!
- * \ingroup BoxModel
- * \ingroup BoxBaseProblems
- * \brief Base class for all problems which use the box scheme.
- *
- * \note All quantities are specified assuming a threedimensional
- *       world. Problems discretized using 2D grids are assumed to be
- *       extruded by \f$1 m\f$ and 1D grids are assumed to have a
- *       cross section of \f$1m \times 1m\f$.
- */
-template<class TypeTag>
-class BoxProblem
-{
-private:
-    typedef typename GET_PROP_TYPE(TypeTag, Problem) Implementation;
-    typedef typename GET_PROP_TYPE(TypeTag, GridView) GridView;
-
-    typedef Dumux::VtkMultiWriter<GridView> VtkMultiWriter;
-
-    typedef typename GET_PROP_TYPE(TypeTag, NewtonMethod) NewtonMethod;
-    typedef typename GET_PROP_TYPE(TypeTag, NewtonController) NewtonController;
-
-    typedef typename GET_PROP_TYPE(TypeTag, Model) Model;
-    typedef typename GET_PROP_TYPE(TypeTag, Scalar) Scalar;
-    typedef typename GET_PROP_TYPE(TypeTag, TimeManager) TimeManager;
-
-    typedef typename GET_PROP_TYPE(TypeTag, VertexMapper) VertexMapper;
-    typedef typename GET_PROP_TYPE(TypeTag, ElementMapper) ElementMapper;
-
-    typedef typename GET_PROP_TYPE(TypeTag, PrimaryVariables) PrimaryVariables;
-    typedef typename GET_PROP_TYPE(TypeTag, ElementVolumeVariables) ElementVolumeVariables;
-    typedef typename GET_PROP_TYPE(TypeTag, FVElementGeometry) FVElementGeometry;
-    typedef typename GET_PROP_TYPE(TypeTag, BoundaryTypes) BoundaryTypes;
-
-    enum {
-        dim = GridView::dimension,
-        dimWorld = GridView::dimensionworld
-    };
-
-    typedef typename GridView::template Codim<0>::Entity Element;
-    typedef typename GridView::template Codim<dim>::Entity Vertex;
-    typedef typename GridView::template Codim<dim>::Iterator VertexIterator;
-    typedef typename GridView::Intersection Intersection;
-
-    typedef typename GridView::Grid::ctype CoordScalar;
-    typedef Dune::FieldVector<CoordScalar, dimWorld> GlobalPosition;
-
-    // copying a problem is not a good idea
-    BoxProblem(const BoxProblem &);
-
-public:
-    /*!
-     * \brief Constructor
-     *
-     * \param timeManager The TimeManager which is used by the simulation
-     * \param gridView The simulation's idea about physical space
-     */
-    BoxProblem(TimeManager &timeManager, const GridView &gridView)
-        : gridView_(gridView)
-        , bboxMin_(std::numeric_limits<double>::max())
-        , bboxMax_(-std::numeric_limits<double>::max())
-        , elementMapper_(gridView)
-        , vertexMapper_(gridView)
-        , timeManager_(&timeManager)
-        , newtonMethod_(asImp_())
-        , newtonCtl_(asImp_())
-    {
-        // calculate the bounding box of the local partition of the grid view
-        VertexIterator vIt = gridView.template begin<dim>();
-        const VertexIterator vEndIt = gridView.template end<dim>();
-        for (; vIt!=vEndIt; ++vIt) {
-            for (int i=0; i<dim; i++) {
-                bboxMin_[i] = std::min(bboxMin_[i], vIt->geometry().corner(0)[i]);
-                bboxMax_[i] = std::max(bboxMax_[i], vIt->geometry().corner(0)[i]);
-            }
-        }
-
-        // communicate to get the bounding box of the whole domain
-        if (gridView.comm().size() > 1)
-            for (int i = 0; i < dim; ++i) {
-                bboxMin_[i] = gridView.comm().min(bboxMin_[i]);
-                bboxMax_[i] = gridView.comm().max(bboxMax_[i]);
-            }
-
-        // set a default name for the problem
-        simName_ = "sim";
-
-        resultWriter_ = NULL;
-    }
-
-    ~BoxProblem()
-    {
-        delete resultWriter_;
-    };
-
-
-    /*!
-     * \brief Called by the Dumux::TimeManager in order to
-     *        initialize the problem.
-     *
-     * If you overload this method don't forget to call
-     * ParentType::init()
-     */
-    void init()
-    {
-        // set the initial condition of the model
-        model().init(asImp_());
-    }
-
-    /*!
-     * \brief Specifies which kind of boundary condition should be
-     *        used for which equation on a given boundary segment.
-     *
-     * \param values The boundary types for the conservation equations
-     * \param vertex The vertex for which the boundary type is set
-     */
-    void boundaryTypes(BoundaryTypes &values,
-                       const Vertex &vertex) const
-    {
-        // forward it to the method which only takes the global coordinate
-        asImp_().boundaryTypesAtPos(values, vertex.geometry().center());
-    }
-
-    /*!
-     * \brief Specifies which kind of boundary condition should be
-     *        used for which equation on a given boundary segment.
-     *
-     * \param values The boundary types for the conservation equations
-     * \param pos The position of the finite volume in global coordinates
-     */
-    void boundaryTypesAtPos(BoundaryTypes &values,
-                            const GlobalPosition &pos) const
-    {
-        // Throw an exception (there is no reasonable default value
-        // for Dirichlet conditions)
-        DUNE_THROW(Dune::InvalidStateException,
-                   "The problem does not provide "
-                   "a boundaryTypes() method.");
-    }
-
-
-    /*!
-     * \brief Evaluate the boundary conditions for a dirichlet
-     *        control volume.
-     *
-     * \param values The dirichlet values for the primary variables
-     * \param vertex The vertex representing the "half volume on the boundary"
-     *
-     * For this method, the \a values parameter stores primary variables.
-     */
-    void dirichlet(PrimaryVariables &values,
-                   const Vertex &vertex) const
-    {
-        // forward it to the method which only takes the global coordinate
-        asImp_().dirichletAtPos(values, vertex.geometry().center());
-    }
-
-    /*!
-     * \brief Evaluate the boundary conditions for a dirichlet
-     *        control volume.
-     *
-     * \param values The dirichlet values for the primary variables
-     * \param pos The position of the center of the finite volume
-     *            for which the dirichlet condition ought to be
-     *            set in global coordinates
-     *
-     * For this method, the \a values parameter stores primary variables.
-     */
-    void dirichletAtPos(PrimaryVariables &values,
-                        const GlobalPosition &pos) const
-    {
-        // Throw an exception (there is no reasonable default value
-        // for Dirichlet conditions)
-        DUNE_THROW(Dune::InvalidStateException,
-                   "The problem specifies that some boundary "
-                   "segments are dirichlet, but does not provide "
-                   "a dirichlet() method.");
-    }
-
-    /*!
-     * \brief Evaluate the boundary conditions for a neumann
-     *        boundary segment.
-     *
-     * This is the method for the case where the Neumann condition is
-     * potentially solution dependent and requires some box method
-     * specific things.
-     *
-     * \param values The neumann values for the conservation equations in units of \f$ [ \textnormal{unit of conserved quantity} / (m^2 \cdot s )] \f$
-     * \param element The finite element
-     * \param fvGeometry The finite-volume geometry in the box scheme
-     * \param is The intersection between element and boundary
-     * \param scvIdx The local vertex index
-     * \param boundaryFaceIdx The index of the boundary face
-     * \param elemVolVars All volume variables for the element
-     *
-     * For this method, the \a values parameter stores the mass flux
-     * in normal direction of each phase. Negative values mean influx.
-     */
-    void boxSDNeumann(PrimaryVariables &values,
-                      const Element &element,
-                      const FVElementGeometry &fvGeometry,
-                      const Intersection &is,
-                      const int scvIdx,
-                      const int boundaryFaceIdx,
-                      const ElementVolumeVariables &elemVolVars) const
-    {
-        // forward it to the interface without the volume variables
-        asImp_().neumann(values,
-                         element,
-                         fvGeometry,
-                         is,
-                         scvIdx,
-                         boundaryFaceIdx);
-    }
-
-    /*!
-     * \brief Evaluate the boundary conditions for a neumann
-     *        boundary segment.
-     *
-     * \param values The neumann values for the conservation equations in units of \f$ [ \textnormal{unit of conserved quantity} / (m^2 \cdot s )] \f$
-     * \param element The finite element
-     * \param fvGeometry The finite-volume geometry in the box scheme
-     * \param is The intersection between element and boundary
-     * \param scvIdx The local vertex index
-     * \param boundaryFaceIdx The index of the boundary face
-     *
-     * For this method, the \a values parameter stores the mass flux
-     * in normal direction of each phase. Negative values mean influx.
-     */
-    void neumann(PrimaryVariables &values,
-                 const Element &element,
-                 const FVElementGeometry &fvGeometry,
-                 const Intersection &is,
-                 const int scvIdx,
-                 const int boundaryFaceIdx) const
-    {
-        // forward it to the interface with only the global position
-        asImp_().neumannAtPos(values, fvGeometry.boundaryFace[boundaryFaceIdx].ipGlobal);
-    }
-
-    /*!
-     * \brief Evaluate the boundary conditions for a neumann
-     *        boundary segment.
-     *
-     * \param values The neumann values for the conservation equations in units of \f$ [ \textnormal{unit of conserved quantity} / (m^2 \cdot s )] \f$
-     * \param pos The position of the boundary face's integration point in global coordinates
-     *
-     * For this method, the \a values parameter stores the mass flux
-     * in normal direction of each phase. Negative values mean influx.
-     */
-    void neumannAtPos(PrimaryVariables &values,
-                      const GlobalPosition &pos) const
-    {
-        // Throw an exception (there is no reasonable default value
-        // for Neumann conditions)
-        DUNE_THROW(Dune::InvalidStateException,
-                   "The problem specifies that some boundary "
-                   "segments are neumann, but does not provide "
-                   "a neumannAtPos() method.");
-    }
-
-    /*!
-     * \brief Evaluate the source term for all phases within a given
-     *        sub-control-volume.
-     *
-     * This is the method for the case where the source term is
-     * potentially solution dependent and requires some box method
-     * specific things.
-     *
-     * \param values The source and sink values for the conservation equations in units of \f$ [ \textnormal{unit of conserved quantity} / (m^3 \cdot s )] \f$
-     * \param element The finite element
-     * \param fvGeometry The finite-volume geometry in the box scheme
-     * \param scvIdx The local vertex index
-     * \param elemVolVars All volume variables for the element
-     *
-     * For this method, the \a values parameter stores the rate mass
-     * generated or annihilate per volume unit. Positive values mean
-     * that mass is created, negative ones mean that it vanishes.
-     */
-    void boxSDSource(PrimaryVariables &values,
-                     const Element &element,
-                     const FVElementGeometry &fvGeometry,
-                     const int scvIdx,
-                     const ElementVolumeVariables &elemVolVars) const
-    {
-        // forward to solution independent, box specific interface
-        asImp_().source(values, element, fvGeometry, scvIdx);
-    }
-
-    /*!
-     * \brief Evaluate the source term for all phases within a given
-     *        sub-control-volume.
-     *
-     * \param values The source and sink values for the conservation equations in units of \f$ [ \textnormal{unit of conserved quantity} / (m^3 \cdot s )] \f$
-     * \param element The finite element
-     * \param fvGeometry The finite-volume geometry in the box scheme
-     * \param scvIdx The local vertex index
-     *
-     * For this method, the \a values parameter stores the rate mass
-     * generated or annihilate per volume unit. Positive values mean
-     * that mass is created, negative ones mean that it vanishes.
-     */
-    void source(PrimaryVariables &values,
-                const Element &element,
-                const FVElementGeometry &fvGeometry,
-                const int scvIdx) const
-    {
-        // forward to generic interface
-        asImp_().sourceAtPos(values, fvGeometry.subContVol[scvIdx].global);
-    }
-
-    /*!
-     * \brief Evaluate the source term for all phases within a given
-     *        sub-control-volume.
-     *
-     * \param values The source and sink values for the conservation equations in units of \f$ [ \textnormal{unit of conserved quantity} / (m^3 \cdot s )] \f$
-     * \param pos The position of the center of the finite volume
-     *            for which the source term ought to be
-     *            specified in global coordinates
-     *
-     * For this method, the \a values parameter stores the rate mass
-     * generated or annihilate per volume unit. Positive values mean
-     * that mass is created, negative ones mean that it vanishes.
-     */
-    void sourceAtPos(PrimaryVariables &values,
-                     const GlobalPosition &pos) const
-    {
-        DUNE_THROW(Dune::InvalidStateException,
-                   "The problem does not provide "
-                   "a sourceAtPos() method.");
-    }
-
-    /*!
-     * \brief Evaluate the initial value for a control volume.
-     *
-     * \param values The initial values for the primary variables
-     * \param element The finite element
-     * \param fvGeometry The finite-volume geometry in the box scheme
-     * \param scvIdx The local vertex index
-     *
-     * For this method, the \a values parameter stores primary
-     * variables.
-     */
-    void initial(PrimaryVariables &values,
-                 const Element &element,
-                 const FVElementGeometry &fvGeometry,
-                 const int scvIdx) const
-    {
-        // forward to generic interface
-        asImp_().initialAtPos(values, fvGeometry.subContVol[scvIdx].global);
-    }
-
-    /*!
-     * \brief Evaluate the initial value for a control volume.
-     *
-     * \param values The dirichlet values for the primary variables
-     * \param pos The position of the center of the finite volume
-     *            for which the initial values ought to be
-     *            set (in global coordinates)
-     *
-     * For this method, the \a values parameter stores primary variables.
-     */
-    void initialAtPos(PrimaryVariables &values,
-                      const GlobalPosition &pos) const
-    {
-        // Throw an exception (there is no reasonable default value
-        // for Dirichlet conditions)
-        DUNE_THROW(Dune::InvalidStateException,
-                   "The problem does not provide "
-                   "a initialAtPos() method.");
-    }
-
-    /*!
-     * \brief Return how much the domain is extruded at a given sub-control volume.
-     *
-     * This means the factor by which a lower-dimensional (1D or 2D)
-     * entity needs to be expanded to get a full dimensional cell. The
-     * default is 1.0 which means that 1D problems are actually
-     * thought as pipes with a cross section of 1 m^2 and 2D problems
-     * are assumed to extend 1 m to the back.
-     */
-    Scalar boxExtrusionFactor(const Element &element,
-                              const FVElementGeometry &fvGeometry,
-                              const int scvIdx) const
-    {
-        // forward to generic interface
-        return asImp_().extrusionFactorAtPos(fvGeometry.subContVol[scvIdx].global);
-    }
-
-    /*!
-     * \brief Return how much the domain is extruded at a given position.
-     *
-     * This means the factor by which a lower-dimensional (1D or 2D)
-     * entity needs to be expanded to get a full dimensional cell. The
-     * default is 1.0 which means that 1D problems are actually
-     * thought as pipes with a cross section of 1 m^2 and 2D problems
-     * are assumed to extend 1 m to the back.
-     */
-    Scalar extrusionFactorAtPos(const GlobalPosition &pos) const
-    { return 1.0; }
-
-    /*!
-     * \brief If model coupling is used, this updates the parameters
-     *        required to calculate the coupling fluxes between the
-     *        sub-models.
-     *
-     * By default it does nothing
-     *
-     * \param element The DUNE Codim<0> entity for which the coupling
-     *                parameters should be computed.
-     */
-    void updateCouplingParams(const Element &element) const
-    {}
-
-    /*!
-     * \name Simulation steering
-     */
-    // \{
-
-    /*!
-     * \brief Called by the time manager before the time integration.
-     */
-    void preTimeStep()
-    {}
-
-    /*!
-     * \brief Called by Dumux::TimeManager in order to do a time
-     *        integration on the model.
-     */
-    void timeIntegration()
-    {
-        const int maxFails = 10;
-        for (int i = 0; i < maxFails; ++i) {
-            if (model_.update(newtonMethod_, newtonCtl_))
-                return;
-
-            Scalar dt = timeManager().timeStepSize();
-            Scalar nextDt = dt / 2;
-            timeManager().setTimeStepSize(nextDt);
-
-            // update failed
-            std::cout << "Newton solver did not converge with dt="<<dt<<" seconds. Retrying with time step of "
-                      << nextDt << " seconds\n";
-        }
-
-        DUNE_THROW(Dune::MathError,
-                   "Newton solver didn't converge after "
-                   << maxFails
-                   << " time-step divisions. dt="
-                   << timeManager().timeStepSize());
-    }
-
-    /*!
-     * \brief Returns the newton method object
-     */
-    NewtonMethod &newtonMethod()
-    { return newtonMethod_; }
-
-    /*!
-     * \copydoc newtonMethod()
-     */
-    const NewtonMethod &newtonMethod() const
-    { return newtonMethod_; }
-
-    /*!
-     * \brief Returns the newton contoller object
-     */
-    NewtonController &newtonController()
-    { return newtonCtl_; }
-
-    /*!
-     * \copydoc newtonController()
-     */
-    const NewtonController &newtonController() const
-    { return newtonCtl_; }
-
-    /*!
-     * \brief Called by Dumux::TimeManager whenever a solution for a
-     *        time step has been computed and the simulation time has
-     *        been updated.
-     *
-     * \param dt The current time-step size
-     */
-    Scalar nextTimeStepSize(const Scalar dt)
-    {
-        return std::min(GET_PARAM_FROM_GROUP(TypeTag, Scalar, TimeManager, MaxTimeStepSize),
-                        newtonCtl_.suggestTimeStepSize(dt));
-    };
-
-    /*!
-     * \brief Returns true if a restart file should be written to
-     *        disk.
-     *
-     * The default behavior is to write one restart file every 5 time
-     * steps. This file is intended to be overwritten by the
-     * implementation.
-     */
-    bool shouldWriteRestartFile() const
-    {
-        return timeManager().timeStepIndex() > 0 &&
-            (timeManager().timeStepIndex() % 10 == 0);
-    }
-
-    /*!
-     * \brief Returns true if the current solution should be written to
-     *        disk (i.e. as a VTK file)
-     *
-     * The default behavior is to write out every the solution for
-     * very time step. This file is intended to be overwritten by the
-     * implementation.
-     */
-    bool shouldWriteOutput() const
-    { return true; }
-
-    /*!
-     * \brief Called by the time manager after the time integration to
-     *        do some post processing on the solution.
-     */
-    void postTimeStep()
-    { }
-
-    /*!
-     * \brief Called by the time manager after everything which can be
-     *        done about the current time step is finished and the
-     *        model should be prepared to do the next time integration.
-     */
-    void advanceTimeLevel()
-    {
-        model_.advanceTimeLevel();
-    }
-
-    /*!
-     * \brief Called when the end of an simulation episode is reached.
-     *
-     * Typically a new episode should be started in this method.
-     */
-    void episodeEnd()
-    {
-        std::cerr << "The end of an episode is reached, but the problem "
-                  << "does not override the episodeEnd() method. "
-                  << "Doing nothing!\n";
-    };
-    // \}
-
-    /*!
-     * \brief The problem name.
-     *
-     * This is used as a prefix for files generated by the simulation.
-     * It could be either overwritten by the problem files, or simply
-     * declared over the setName() function in the application file.
-     */
-    const char *name() const
-    {
-        return simName_.c_str();
-    }
-
-    /*!
-     * \brief Set the problem name.
-     *
-     * This static method sets the simulation name, which should be
-     * called before the application problem is declared! If not, the
-     * default name "sim" will be used.
-     *
-     * \param newName The problem's name
-     */
-    void setName(const char *newName)
-    {
-        simName_ = newName;
-    }
-
-
-    /*!
-     * \brief Returns the number of the current VTK file.
-     */
-    int currentVTKFileNumber()
-    {
-        createResultWriter_();
-        return resultWriter_->curWriterNum();
-    }
-
-    /*!
-     * \brief The GridView which used by the problem.
-     */
-    const GridView &gridView() const
-    { return gridView_; }
-
-    /*!
-     * \brief The coordinate of the corner of the GridView's bounding
-     *        box with the smallest values.
-     */
-    const GlobalPosition &bboxMin() const
-    { return bboxMin_; }
-
-    /*!
-     * \brief The coordinate of the corner of the GridView's bounding
-     *        box with the largest values.
-     */
-    const GlobalPosition &bboxMax() const
-    { return bboxMax_; }
-
-    /*!
-     * \brief Returns the mapper for vertices to indices.
-     */
-    const VertexMapper &vertexMapper() const
-    { return vertexMapper_; }
-
-    /*!
-     * \brief Returns the mapper for elements to indices.
-     */
-    const ElementMapper &elementMapper() const
-    { return elementMapper_; }
-
-    /*!
-     * \brief Returns TimeManager object used by the simulation
-     */
-    TimeManager &timeManager()
-    { return *timeManager_; }
-
-    /*!
-     * \copydoc timeManager()
-     */
-    const TimeManager &timeManager() const
-    { return *timeManager_; }
-
-    /*!
-     * \brief Returns numerical model used for the problem.
-     */
-    Model &model()
-    { return model_; }
-
-    /*!
-     * \copydoc model()
-     */
-    const Model &model() const
-    { return model_; }
-    // \}
-
-    /*!
-     * \name Restart mechanism
-     */
-    // \{
-
-    /*!
-     * \brief This method writes the complete state of the simulation
-     *        to the harddisk.
-     *
-     * The file will start with the prefix returned by the name()
-     * method, has the current time of the simulation clock in it's
-     * name and uses the extension <tt>.drs</tt>. (Dumux ReStart
-     * file.)  See Dumux::Restart for details.
-     */
-    void serialize()
-    {
-        typedef Dumux::Restart Restarter;
-        Restarter res;
-        res.serializeBegin(asImp_());
-        if (gridView().comm().rank() == 0)
-            std::cout << "Serialize to file '" << res.fileName() << "'\n";
-
-        timeManager().serialize(res);
-        asImp_().serialize(res);
-        res.serializeEnd();
-    }
-
-    /*!
-     * \brief This method writes the complete state of the problem
-     *        to the harddisk.
-     *
-     * The file will start with the prefix returned by the name()
-     * method, has the current time of the simulation clock in it's
-     * name and uses the extension <tt>.drs</tt>. (Dumux ReStart
-     * file.)  See Dumux::Restart for details.
-     *
-     * \tparam Restarter The serializer type
-     *
-     * \param res The serializer object
-     */
-    template <class Restarter>
-    void serialize(Restarter &res)
-    {
-        createResultWriter_();
-        resultWriter_->serialize(res);
-        model().serialize(res);
-    }
-
-    /*!
-     * \brief Load a previously saved state of the whole simulation
-     *        from disk.
-     *
-     * \param tRestart The simulation time on which the program was
-     *                 written to disk.
-     */
-    void restart(const Scalar tRestart)
-    {
-        typedef Dumux::Restart Restarter;
-
-        Restarter res;
-
-        res.deserializeBegin(asImp_(), tRestart);
-        if (gridView().comm().rank() == 0)
-            std::cout << "Deserialize from file '" << res.fileName() << "'\n";
-        timeManager().deserialize(res);
-        asImp_().deserialize(res);
-        res.deserializeEnd();
-    }
-
-    /*!
-     * \brief This method restores the complete state of the problem
-     *        from disk.
-     *
-     * It is the inverse of the serialize() method.
-     *
-     * \tparam Restarter The deserializer type
-     *
-     * \param res The deserializer object
-     */
-    template <class Restarter>
-    void deserialize(Restarter &res)
-    {
-        createResultWriter_();
-        resultWriter_->deserialize(res);
-        model().deserialize(res);
-    }
-
-    // \}
-
-    /*!
-     * \brief Adds additional VTK output data to the VTKWriter. Function is called by writeOutput().
-     */
-    void addOutputVtkFields()
-    {}
-
-    /*!
-     * \brief Write the relevant secondary variables of the current
-     *        solution into an VTK output file.
-     */
-    void writeOutput(const bool verbose = true)
-    {
-        // write the current result to disk
-        if (asImp_().shouldWriteOutput()) {
-            if (verbose && gridView().comm().rank() == 0)
-                std::cout << "Writing result file for \"" << asImp_().name() << "\"\n";
-
-            // calculate the time _after_ the time was updated
-            Scalar t = timeManager().time() + timeManager().timeStepSize();
-            createResultWriter_();
-            resultWriter_->beginWrite(t);
-            model().addOutputVtkFields(model().curSol(), *resultWriter_);
-            asImp_().addOutputVtkFields();
-            resultWriter_->endWrite();
-        }
-    }
-
-protected:
-    //! Returns the implementation of the problem (i.e. static polymorphism)
-    Implementation &asImp_()
-    { return *static_cast<Implementation *>(this); }
-
-    //! \copydoc asImp_()
-    const Implementation &asImp_() const
-    { return *static_cast<const Implementation *>(this); }
-
-    //! Returns the applied VTK-writer for the output
-    VtkMultiWriter& resultWriter()
-    {
-        createResultWriter_();
-        return *resultWriter_;
-    }
-    //! \copydoc Dumux::IMPETProblem::resultWriter()
-    VtkMultiWriter& resultWriter() const
-    {
-        createResultWriter_();
-        return *resultWriter_;
-    }
-
-
-private:
-    // makes sure that the result writer exists
-    void createResultWriter_()
-    { if (!resultWriter_) resultWriter_ = new VtkMultiWriter(gridView_, asImp_().name()); };
-
-    std::string simName_;
-    const GridView gridView_;
-
-    GlobalPosition bboxMin_;
-    GlobalPosition bboxMax_;
-
-    ElementMapper elementMapper_;
-    VertexMapper vertexMapper_;
-
-    TimeManager *timeManager_;
-
-    Model model_;
-
-    NewtonMethod newtonMethod_;
-    NewtonController newtonCtl_;
-
-    VtkMultiWriter *resultWriter_;
-};
-
-}
-
-#endif
-=======
-#include <dumux/implicit/box/boxproblem.hh>
->>>>>>> a72d2f51
+#include <dumux/implicit/box/boxproblem.hh>