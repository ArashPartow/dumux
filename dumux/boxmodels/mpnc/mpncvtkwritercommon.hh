#warning This file is deprecated. Include dumux/implicit/mpnc/mpncvtkwritercommon.hh instead.

<<<<<<< HEAD
#include "mpncvtkwritermodule.hh"

namespace Dumux
{
/*!
 * \ingroup MPNCModel
 *
 * \brief VTK writer module for the common quantities of the MpNc
 *        model.
 */
template<class TypeTag>
class MPNCVtkWriterCommon : public MPNCVtkWriterModule<TypeTag>
{
    typedef MPNCVtkWriterModule<TypeTag> ParentType;
    typedef typename GET_PROP_TYPE(TypeTag, Problem) Problem;
    typedef typename GET_PROP_TYPE(TypeTag, Scalar) Scalar;
    typedef typename GET_PROP_TYPE(TypeTag, FVElementGeometry) FVElementGeometry;
    typedef typename GET_PROP_TYPE(TypeTag, ElementVolumeVariables) ElementVolumeVariables;
    typedef typename GET_PROP_TYPE(TypeTag, ElementBoundaryTypes) ElementBoundaryTypes;
    typedef typename GET_PROP_TYPE(TypeTag, VolumeVariables) VolumeVariables;
    typedef typename GET_PROP_TYPE(TypeTag, FluxVariables) FluxVariables;
    typedef typename GET_PROP_TYPE(TypeTag, FluidSystem) FluidSystem;
    typedef typename GET_PROP_TYPE(TypeTag, GridView) GridView;
    typedef typename GridView::template Codim<0>::Entity Element;
    typedef typename ParentType::ScalarVector ScalarVector;
    typedef typename ParentType::PhaseVector PhaseVector;
    typedef typename ParentType::ComponentVector ComponentVector;
    typedef typename ParentType::PhaseComponentMatrix PhaseComponentMatrix;

    enum { dim = GridView::dimension };
    enum { numPhases = GET_PROP_VALUE(TypeTag, NumPhases) };
    enum { numComponents = GET_PROP_VALUE(TypeTag, NumComponents) };
    enum { numEq = GET_PROP_VALUE(TypeTag, NumEq) };

    typedef Dune::FieldVector<Scalar, dim> DimVector;
    typedef Dune::BlockVector<DimVector> DimField;
    typedef Dune::array<DimField, numPhases> PhaseDimField;

public:
    MPNCVtkWriterCommon(const Problem &problem)
        : ParentType(problem)
    {
        porosityOutput_ = GET_PARAM_FROM_GROUP(TypeTag, bool, Vtk, AddPorosity);
        permeabilityOutput_ = GET_PARAM_FROM_GROUP(TypeTag, bool, Vtk, AddPermeability);
        boundaryTypesOutput_ = GET_PARAM_FROM_GROUP(TypeTag, bool, Vtk, AddBoundaryTypes);
        saturationOutput_ = GET_PARAM_FROM_GROUP(TypeTag, bool, Vtk, AddSaturations);
        pressureOutput_ = GET_PARAM_FROM_GROUP(TypeTag, bool, Vtk, AddPressures);
        velocityOutput_ = GET_PARAM_FROM_GROUP(TypeTag, bool, Vtk, AddVelocities);
        densityOutput_ = GET_PARAM_FROM_GROUP(TypeTag, bool, Vtk, AddDensities);
        mobilityOutput_ = GET_PARAM_FROM_GROUP(TypeTag, bool, Vtk, AddMobilities);
        averageMolarMassOutput_ = GET_PARAM_FROM_GROUP(TypeTag, bool, Vtk, AddAverageMolarMass);
        massFracOutput_ = GET_PARAM_FROM_GROUP(TypeTag, bool, Vtk, AddMassFractions);
        moleFracOutput_ = GET_PARAM_FROM_GROUP(TypeTag, bool, Vtk, AddMoleFractions);
        molarityOutput_ = GET_PARAM_FROM_GROUP(TypeTag, bool, Vtk, AddMolarities);
    }

    /*!
     * \brief Allocate memory for the scalar fields we would like to
     *        write to the VTK file.
     */
    template <class MultiWriter>
    void allocBuffers(MultiWriter &writer)
    {
        if (porosityOutput_)
            this->resizeScalarBuffer_(porosity_);
        if (permeabilityOutput_)
            this->resizeScalarBuffer_(permeability_);
        if (boundaryTypesOutput_)
            this->resizeScalarBuffer_(boundaryTypes_);

        if (velocityOutput_) {
            Scalar nVerts = this->problem_.gridView().size(dim);
            for (int phaseIdx = 0; phaseIdx < numPhases; ++ phaseIdx) {
                velocity_[phaseIdx].resize(nVerts);
                velocity_[phaseIdx] = 0;
            }
            this->resizeScalarBuffer_(boxSurface_);
        }

        if (saturationOutput_) this->resizePhaseBuffer_(saturation_);
        if (pressureOutput_) this->resizePhaseBuffer_(pressure_);
        if (densityOutput_) this->resizePhaseBuffer_(density_);
        if (mobilityOutput_) this->resizePhaseBuffer_(mobility_);
        if (averageMolarMassOutput_) this->resizePhaseBuffer_(averageMolarMass_);
        if (moleFracOutput_) this->resizePhaseComponentBuffer_(moleFrac_);
        if (massFracOutput_) this->resizePhaseComponentBuffer_(massFrac_);
        if (molarityOutput_) this->resizePhaseComponentBuffer_(molarity_);
    }

    /*!
     * \brief Modify the internal buffers according to the volume
     *        variables seen on an element
     */
    void processElement(const Element &elem,
                        const FVElementGeometry &fvGeometry,
                        const ElementVolumeVariables &elemVolVars,
                        const ElementBoundaryTypes &elemBcTypes)
    {
        int numLocalVertices = elem.geometry().corners();
        for (int localVertexIdx = 0; localVertexIdx < numLocalVertices; ++localVertexIdx) {
            int globalIdx = this->problem_.vertexMapper().map(elem, localVertexIdx, dim);
            const VolumeVariables &volVars = elemVolVars[localVertexIdx];

            if (porosityOutput_) porosity_[globalIdx] = volVars.porosity();

            // works for scalar permeability in spatialparameters
            if (permeabilityOutput_) permeability_[globalIdx] = this->problem_.spatialParams().intrinsicPermeability(elem,fvGeometry,localVertexIdx);

            // calculate a single value for the boundary type: use one
            // bit for each equation and set it to 1 if the equation
            // is used for a dirichlet condition
            int tmp = 0;
            for (int eqIdx = 0; eqIdx < numEq; ++eqIdx) {
                if (elemBcTypes[localVertexIdx].isDirichlet(eqIdx))
                    tmp += (1 << eqIdx);
            }
            if (boundaryTypesOutput_) boundaryTypes_[globalIdx] = tmp;

            for (int phaseIdx = 0; phaseIdx < numPhases; ++phaseIdx) {
                if (saturationOutput_) saturation_[phaseIdx][globalIdx] = volVars.fluidState().saturation(phaseIdx);
                if (pressureOutput_) pressure_[phaseIdx][globalIdx] = volVars.fluidState().pressure(phaseIdx);
                if (densityOutput_) density_[phaseIdx][globalIdx] = volVars.fluidState().density(phaseIdx);
                if (mobilityOutput_) mobility_[phaseIdx][globalIdx] = volVars.mobility(phaseIdx);
                if (averageMolarMassOutput_) averageMolarMass_[phaseIdx][globalIdx] = volVars.fluidState().averageMolarMass(phaseIdx);
                for (int compIdx = 0; compIdx < numComponents; ++compIdx) {
                    if (moleFracOutput_) moleFrac_[phaseIdx][compIdx][globalIdx] = volVars.fluidState().moleFraction(phaseIdx, compIdx);
                    if (massFracOutput_) massFrac_[phaseIdx][compIdx][globalIdx] = volVars.fluidState().massFraction(phaseIdx, compIdx);
                    if (molarityOutput_) molarity_[phaseIdx][compIdx][globalIdx] = volVars.fluidState().molarity(phaseIdx, compIdx);
                }
            }
        }

        // calculate velocities if requested by the problem
        if (velocityOutput_) {
            for (int faceIdx = 0; faceIdx < fvGeometry.numEdges; ++ faceIdx) {
                int i = fvGeometry.subContVolFace[faceIdx].i;
                int I = this->problem_.vertexMapper().map(elem, i, dim);

                int j = fvGeometry.subContVolFace[faceIdx].j;
                int J = this->problem_.vertexMapper().map(elem, j, dim);

                FluxVariables fluxVars(this->problem_,
                                       elem,
                                       fvGeometry,
                                       faceIdx,
                                       elemVolVars);

                Scalar scvfArea = fvGeometry.subContVolFace[faceIdx].normal.two_norm();
                scvfArea *= fluxVars.extrusionFactor();

                boxSurface_[I] += scvfArea;
                boxSurface_[J] += scvfArea;

                for (int phaseIdx = 0; phaseIdx < numPhases; ++phaseIdx) {
                    Dune::FieldVector<Scalar, dim> velocity;
                    velocity = fluxVars.velocity(phaseIdx);
                    velocity *= scvfArea;
                    velocity_[phaseIdx][I] += velocity;
                    velocity_[phaseIdx][J] += velocity;

                } // end for all phases
            } // end for all faces
        } // end if velocityOutput_
    }

    /*!
     * \brief Add all buffers to the VTK output writer.
     */
    template <class MultiWriter>
    void commitBuffers(MultiWriter &writer)
    {
        if (saturationOutput_)
            this->commitPhaseBuffer_(writer, "S_%s", saturation_);

        if (pressureOutput_)
            this->commitPhaseBuffer_(writer, "p_%s", pressure_);

        if (densityOutput_)
            this->commitPhaseBuffer_(writer, "rho_%s", density_);

        if (averageMolarMassOutput_)
            this->commitPhaseBuffer_(writer, "M_%s", averageMolarMass_);

        if (mobilityOutput_)
            this->commitPhaseBuffer_(writer, "lambda_%s", mobility_);

        if (porosityOutput_)
            this->commitScalarBuffer_(writer, "porosity", porosity_);

        if (boundaryTypesOutput_)
            this->commitScalarBuffer_(writer, "boundary types", boundaryTypes_);

        if (moleFracOutput_)
            this->commitPhaseComponentBuffer_(writer, "x_%s^%s", moleFrac_);

        if (massFracOutput_)
            this->commitPhaseComponentBuffer_(writer, "X_%s^%s", massFrac_);

        if(molarityOutput_)
            this->commitPhaseComponentBuffer_(writer, "c_%s^%s", molarity_);

        if (velocityOutput_) {
            int nVerts = this->problem_.gridView().size(dim);
            for (int phaseIdx = 0; phaseIdx < numPhases; ++phaseIdx) {
                // first, divide the velocity field by the
                // respective finite volume's surface area
                for (int i = 0; i < nVerts; ++i)
                    velocity_[phaseIdx][i] /= boxSurface_[i];
                // commit the phase velocity
                std::ostringstream oss;
                oss << "velocity_" << FluidSystem::phaseName(phaseIdx);
                writer.attachVertexData(velocity_[phaseIdx],
                                        oss.str(),
                                        dim);
            }
        }
    }

private:
    bool porosityOutput_;
    bool permeabilityOutput_ ;
    bool boundaryTypesOutput_;
    bool saturationOutput_;
    bool pressureOutput_;
    bool velocityOutput_;
    bool densityOutput_;
    bool mobilityOutput_;
    bool massFracOutput_;
    bool moleFracOutput_;
    bool molarityOutput_;
    bool averageMolarMassOutput_;

    PhaseVector saturation_;
    PhaseVector pressure_;
    PhaseVector density_;
    PhaseVector mobility_;
    PhaseVector averageMolarMass_;

    PhaseDimField velocity_;
    ScalarVector boxSurface_;

    ScalarVector porosity_;
    ScalarVector permeability_;
    ScalarVector temperature_;
    ScalarVector boundaryTypes_;

    PhaseComponentMatrix moleFrac_;
    PhaseComponentMatrix massFrac_;
    PhaseComponentMatrix molarity_;

    ComponentVector fugacity_;
};

}

#endif
=======
#include <dumux/implicit/mpnc/mpncvtkwritercommon.hh>
>>>>>>> a72d2f51
<|MERGE_RESOLUTION|>--- conflicted
+++ resolved
@@ -1,262 +1,3 @@
 #warning This file is deprecated. Include dumux/implicit/mpnc/mpncvtkwritercommon.hh instead.
 
-<<<<<<< HEAD
-#include "mpncvtkwritermodule.hh"
-
-namespace Dumux
-{
-/*!
- * \ingroup MPNCModel
- *
- * \brief VTK writer module for the common quantities of the MpNc
- *        model.
- */
-template<class TypeTag>
-class MPNCVtkWriterCommon : public MPNCVtkWriterModule<TypeTag>
-{
-    typedef MPNCVtkWriterModule<TypeTag> ParentType;
-    typedef typename GET_PROP_TYPE(TypeTag, Problem) Problem;
-    typedef typename GET_PROP_TYPE(TypeTag, Scalar) Scalar;
-    typedef typename GET_PROP_TYPE(TypeTag, FVElementGeometry) FVElementGeometry;
-    typedef typename GET_PROP_TYPE(TypeTag, ElementVolumeVariables) ElementVolumeVariables;
-    typedef typename GET_PROP_TYPE(TypeTag, ElementBoundaryTypes) ElementBoundaryTypes;
-    typedef typename GET_PROP_TYPE(TypeTag, VolumeVariables) VolumeVariables;
-    typedef typename GET_PROP_TYPE(TypeTag, FluxVariables) FluxVariables;
-    typedef typename GET_PROP_TYPE(TypeTag, FluidSystem) FluidSystem;
-    typedef typename GET_PROP_TYPE(TypeTag, GridView) GridView;
-    typedef typename GridView::template Codim<0>::Entity Element;
-    typedef typename ParentType::ScalarVector ScalarVector;
-    typedef typename ParentType::PhaseVector PhaseVector;
-    typedef typename ParentType::ComponentVector ComponentVector;
-    typedef typename ParentType::PhaseComponentMatrix PhaseComponentMatrix;
-
-    enum { dim = GridView::dimension };
-    enum { numPhases = GET_PROP_VALUE(TypeTag, NumPhases) };
-    enum { numComponents = GET_PROP_VALUE(TypeTag, NumComponents) };
-    enum { numEq = GET_PROP_VALUE(TypeTag, NumEq) };
-
-    typedef Dune::FieldVector<Scalar, dim> DimVector;
-    typedef Dune::BlockVector<DimVector> DimField;
-    typedef Dune::array<DimField, numPhases> PhaseDimField;
-
-public:
-    MPNCVtkWriterCommon(const Problem &problem)
-        : ParentType(problem)
-    {
-        porosityOutput_ = GET_PARAM_FROM_GROUP(TypeTag, bool, Vtk, AddPorosity);
-        permeabilityOutput_ = GET_PARAM_FROM_GROUP(TypeTag, bool, Vtk, AddPermeability);
-        boundaryTypesOutput_ = GET_PARAM_FROM_GROUP(TypeTag, bool, Vtk, AddBoundaryTypes);
-        saturationOutput_ = GET_PARAM_FROM_GROUP(TypeTag, bool, Vtk, AddSaturations);
-        pressureOutput_ = GET_PARAM_FROM_GROUP(TypeTag, bool, Vtk, AddPressures);
-        velocityOutput_ = GET_PARAM_FROM_GROUP(TypeTag, bool, Vtk, AddVelocities);
-        densityOutput_ = GET_PARAM_FROM_GROUP(TypeTag, bool, Vtk, AddDensities);
-        mobilityOutput_ = GET_PARAM_FROM_GROUP(TypeTag, bool, Vtk, AddMobilities);
-        averageMolarMassOutput_ = GET_PARAM_FROM_GROUP(TypeTag, bool, Vtk, AddAverageMolarMass);
-        massFracOutput_ = GET_PARAM_FROM_GROUP(TypeTag, bool, Vtk, AddMassFractions);
-        moleFracOutput_ = GET_PARAM_FROM_GROUP(TypeTag, bool, Vtk, AddMoleFractions);
-        molarityOutput_ = GET_PARAM_FROM_GROUP(TypeTag, bool, Vtk, AddMolarities);
-    }
-
-    /*!
-     * \brief Allocate memory for the scalar fields we would like to
-     *        write to the VTK file.
-     */
-    template <class MultiWriter>
-    void allocBuffers(MultiWriter &writer)
-    {
-        if (porosityOutput_)
-            this->resizeScalarBuffer_(porosity_);
-        if (permeabilityOutput_)
-            this->resizeScalarBuffer_(permeability_);
-        if (boundaryTypesOutput_)
-            this->resizeScalarBuffer_(boundaryTypes_);
-
-        if (velocityOutput_) {
-            Scalar nVerts = this->problem_.gridView().size(dim);
-            for (int phaseIdx = 0; phaseIdx < numPhases; ++ phaseIdx) {
-                velocity_[phaseIdx].resize(nVerts);
-                velocity_[phaseIdx] = 0;
-            }
-            this->resizeScalarBuffer_(boxSurface_);
-        }
-
-        if (saturationOutput_) this->resizePhaseBuffer_(saturation_);
-        if (pressureOutput_) this->resizePhaseBuffer_(pressure_);
-        if (densityOutput_) this->resizePhaseBuffer_(density_);
-        if (mobilityOutput_) this->resizePhaseBuffer_(mobility_);
-        if (averageMolarMassOutput_) this->resizePhaseBuffer_(averageMolarMass_);
-        if (moleFracOutput_) this->resizePhaseComponentBuffer_(moleFrac_);
-        if (massFracOutput_) this->resizePhaseComponentBuffer_(massFrac_);
-        if (molarityOutput_) this->resizePhaseComponentBuffer_(molarity_);
-    }
-
-    /*!
-     * \brief Modify the internal buffers according to the volume
-     *        variables seen on an element
-     */
-    void processElement(const Element &elem,
-                        const FVElementGeometry &fvGeometry,
-                        const ElementVolumeVariables &elemVolVars,
-                        const ElementBoundaryTypes &elemBcTypes)
-    {
-        int numLocalVertices = elem.geometry().corners();
-        for (int localVertexIdx = 0; localVertexIdx < numLocalVertices; ++localVertexIdx) {
-            int globalIdx = this->problem_.vertexMapper().map(elem, localVertexIdx, dim);
-            const VolumeVariables &volVars = elemVolVars[localVertexIdx];
-
-            if (porosityOutput_) porosity_[globalIdx] = volVars.porosity();
-
-            // works for scalar permeability in spatialparameters
-            if (permeabilityOutput_) permeability_[globalIdx] = this->problem_.spatialParams().intrinsicPermeability(elem,fvGeometry,localVertexIdx);
-
-            // calculate a single value for the boundary type: use one
-            // bit for each equation and set it to 1 if the equation
-            // is used for a dirichlet condition
-            int tmp = 0;
-            for (int eqIdx = 0; eqIdx < numEq; ++eqIdx) {
-                if (elemBcTypes[localVertexIdx].isDirichlet(eqIdx))
-                    tmp += (1 << eqIdx);
-            }
-            if (boundaryTypesOutput_) boundaryTypes_[globalIdx] = tmp;
-
-            for (int phaseIdx = 0; phaseIdx < numPhases; ++phaseIdx) {
-                if (saturationOutput_) saturation_[phaseIdx][globalIdx] = volVars.fluidState().saturation(phaseIdx);
-                if (pressureOutput_) pressure_[phaseIdx][globalIdx] = volVars.fluidState().pressure(phaseIdx);
-                if (densityOutput_) density_[phaseIdx][globalIdx] = volVars.fluidState().density(phaseIdx);
-                if (mobilityOutput_) mobility_[phaseIdx][globalIdx] = volVars.mobility(phaseIdx);
-                if (averageMolarMassOutput_) averageMolarMass_[phaseIdx][globalIdx] = volVars.fluidState().averageMolarMass(phaseIdx);
-                for (int compIdx = 0; compIdx < numComponents; ++compIdx) {
-                    if (moleFracOutput_) moleFrac_[phaseIdx][compIdx][globalIdx] = volVars.fluidState().moleFraction(phaseIdx, compIdx);
-                    if (massFracOutput_) massFrac_[phaseIdx][compIdx][globalIdx] = volVars.fluidState().massFraction(phaseIdx, compIdx);
-                    if (molarityOutput_) molarity_[phaseIdx][compIdx][globalIdx] = volVars.fluidState().molarity(phaseIdx, compIdx);
-                }
-            }
-        }
-
-        // calculate velocities if requested by the problem
-        if (velocityOutput_) {
-            for (int faceIdx = 0; faceIdx < fvGeometry.numEdges; ++ faceIdx) {
-                int i = fvGeometry.subContVolFace[faceIdx].i;
-                int I = this->problem_.vertexMapper().map(elem, i, dim);
-
-                int j = fvGeometry.subContVolFace[faceIdx].j;
-                int J = this->problem_.vertexMapper().map(elem, j, dim);
-
-                FluxVariables fluxVars(this->problem_,
-                                       elem,
-                                       fvGeometry,
-                                       faceIdx,
-                                       elemVolVars);
-
-                Scalar scvfArea = fvGeometry.subContVolFace[faceIdx].normal.two_norm();
-                scvfArea *= fluxVars.extrusionFactor();
-
-                boxSurface_[I] += scvfArea;
-                boxSurface_[J] += scvfArea;
-
-                for (int phaseIdx = 0; phaseIdx < numPhases; ++phaseIdx) {
-                    Dune::FieldVector<Scalar, dim> velocity;
-                    velocity = fluxVars.velocity(phaseIdx);
-                    velocity *= scvfArea;
-                    velocity_[phaseIdx][I] += velocity;
-                    velocity_[phaseIdx][J] += velocity;
-
-                } // end for all phases
-            } // end for all faces
-        } // end if velocityOutput_
-    }
-
-    /*!
-     * \brief Add all buffers to the VTK output writer.
-     */
-    template <class MultiWriter>
-    void commitBuffers(MultiWriter &writer)
-    {
-        if (saturationOutput_)
-            this->commitPhaseBuffer_(writer, "S_%s", saturation_);
-
-        if (pressureOutput_)
-            this->commitPhaseBuffer_(writer, "p_%s", pressure_);
-
-        if (densityOutput_)
-            this->commitPhaseBuffer_(writer, "rho_%s", density_);
-
-        if (averageMolarMassOutput_)
-            this->commitPhaseBuffer_(writer, "M_%s", averageMolarMass_);
-
-        if (mobilityOutput_)
-            this->commitPhaseBuffer_(writer, "lambda_%s", mobility_);
-
-        if (porosityOutput_)
-            this->commitScalarBuffer_(writer, "porosity", porosity_);
-
-        if (boundaryTypesOutput_)
-            this->commitScalarBuffer_(writer, "boundary types", boundaryTypes_);
-
-        if (moleFracOutput_)
-            this->commitPhaseComponentBuffer_(writer, "x_%s^%s", moleFrac_);
-
-        if (massFracOutput_)
-            this->commitPhaseComponentBuffer_(writer, "X_%s^%s", massFrac_);
-
-        if(molarityOutput_)
-            this->commitPhaseComponentBuffer_(writer, "c_%s^%s", molarity_);
-
-        if (velocityOutput_) {
-            int nVerts = this->problem_.gridView().size(dim);
-            for (int phaseIdx = 0; phaseIdx < numPhases; ++phaseIdx) {
-                // first, divide the velocity field by the
-                // respective finite volume's surface area
-                for (int i = 0; i < nVerts; ++i)
-                    velocity_[phaseIdx][i] /= boxSurface_[i];
-                // commit the phase velocity
-                std::ostringstream oss;
-                oss << "velocity_" << FluidSystem::phaseName(phaseIdx);
-                writer.attachVertexData(velocity_[phaseIdx],
-                                        oss.str(),
-                                        dim);
-            }
-        }
-    }
-
-private:
-    bool porosityOutput_;
-    bool permeabilityOutput_ ;
-    bool boundaryTypesOutput_;
-    bool saturationOutput_;
-    bool pressureOutput_;
-    bool velocityOutput_;
-    bool densityOutput_;
-    bool mobilityOutput_;
-    bool massFracOutput_;
-    bool moleFracOutput_;
-    bool molarityOutput_;
-    bool averageMolarMassOutput_;
-
-    PhaseVector saturation_;
-    PhaseVector pressure_;
-    PhaseVector density_;
-    PhaseVector mobility_;
-    PhaseVector averageMolarMass_;
-
-    PhaseDimField velocity_;
-    ScalarVector boxSurface_;
-
-    ScalarVector porosity_;
-    ScalarVector permeability_;
-    ScalarVector temperature_;
-    ScalarVector boundaryTypes_;
-
-    PhaseComponentMatrix moleFrac_;
-    PhaseComponentMatrix massFrac_;
-    PhaseComponentMatrix molarity_;
-
-    ComponentVector fugacity_;
-};
-
-}
-
-#endif
-=======
-#include <dumux/implicit/mpnc/mpncvtkwritercommon.hh>
->>>>>>> a72d2f51
+#include <dumux/implicit/mpnc/mpncvtkwritercommon.hh>